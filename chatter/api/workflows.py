--- conflicted
+++ resolved
@@ -694,18 +694,9 @@
 ) -> ChatResponse:
     """Execute chat using dynamically built workflow."""
     try:
-<<<<<<< HEAD
         conversation, message = await workflow_service.execute_chat_workflow(
             user_id=current_user.id,
             request=request
-=======
-        conversation, message = (
-            await workflow_service.execute_chat_workflow(
-                user_id=current_user.id,
-                request=request,
-                streaming=False,
-            )
->>>>>>> b062e2ae
         )
 
         from chatter.schemas.chat import (
@@ -741,14 +732,9 @@
 
     async def generate_stream():
         try:
-<<<<<<< HEAD
             async for chunk in workflow_service.execute_chat_workflow_streaming(
                 user_id=current_user.id,
                 request=request
-=======
-            async for chunk in workflow_service.execute_chat_workflow(
-                user_id=current_user.id, request=request, streaming=True
->>>>>>> b062e2ae
             ):
                 if await chat_request.is_disconnected():
                     logger.info("Client disconnected during streaming")
