import React, { useState, useEffect, useCallback } from 'react';
import {
  Box,
  Typography,
  Button,
  Chip,
  List,
  ListItem,
  ListItemText,
  ListItemIcon,
  ListItemSecondaryAction,
  IconButton,
  Dialog,
  DialogTitle,
  DialogContent,
  DialogActions,
  TextField,
  Switch,
  FormControlLabel,
  Alert,
  CircularProgress,
  Snackbar,
  Tabs,
  Tab,
} from '@mui/material';
import Grid from '@mui/material/GridLegacy';
import {
  Backup as BackupIcon,
  Work as JobIcon,
  Extension as PluginIcon,
  People as UsersIcon,
  Build as ToolsIcon,
  Add as AddIcon,
  Delete as DeleteIcon,
  Edit as EditIcon,
  Download as DownloadIcon,
  Upload as UploadIcon,
  Settings as SettingsIcon,
  Notifications as NotificationsIcon,
  Close as CloseIcon,
  Refresh as RefreshIcon,
} from '@mui/icons-material';
import { format } from 'date-fns';
import { chatterSDK } from '../services/chatter-sdk';
import { BackupResponse, PluginResponse, JobResponse, JobCreateRequest, JobStatus, JobPriority, JobStatsResponse } from '../sdk';
import { useSSE } from '../services/sse-context';
import { JobCompletedEvent, JobFailedEvent, JobStartedEvent, BackupCompletedEvent, BackupFailedEvent, BackupStartedEvent } from '../services/sse-types';

const AdministrationPage: React.FC = () => {
  // SSE hook
  const { isConnected, on } = useSSE();
  
  const [activeTab, setActiveTab] = useState<'backups' | 'jobs' | 'plugins' | 'users' | 'tools'>('backups');
  const [dialogOpen, setDialogOpen] = useState(false);
  const [dialogType, setDialogType] = useState<'user' | 'tool' | 'backup' | 'plugin' | 'job'>('user');
  const [loading, setLoading] = useState(false);
  const [error, setError] = useState('');
  const [snackbarOpen, setSnackbarOpen] = useState(false);
  const [snackbarMessage, setSnackbarMessage] = useState('');
  
  // Data states
  const [backups, setBackups] = useState<BackupResponse[]>([]);
  const [plugins, setPlugins] = useState<PluginResponse[]>([]);
  const [jobs, setJobs] = useState<JobResponse[]>([]);
  const [jobStats, setJobStats] = useState<JobStatsResponse | null>(null);
  const [dataLoading, setDataLoading] = useState(false);
  
  // Notification state
  const [notifications, setNotifications] = useState<Array<{
    id: string;
    title: string;
    message: string;
    type: 'success' | 'error' | 'info' | 'warning';
    timestamp: Date;
    jobId?: string;
  }>>([]);
  const [lastJobStates, setLastJobStates] = useState<Map<string, JobStatus>>(new Map());
  
  const [formData, setFormData] = useState({
    userId: '',
    email: '',
    password: '',
    role: 'user',
    serverName: '',
    serverUrl: '',
    description: '',
    backupName: '',
    includeUserData: true,
    includeDocuments: true,
    includeConfigurations: true,
    pluginUrl: '',
    // Job-specific fields
    jobName: '',
    jobFunction: '',
    jobPriority: 'normal' as const,
    jobArgs: '',
    jobKwargs: '',
    scheduleAt: '',
    maxRetries: 3,
  });

  // Helper functions
  const addNotification = useCallback((notification: Omit<typeof notifications[0], 'id' | 'timestamp'>) => {
    const newNotification = {
      ...notification,
      id: Math.random().toString(36).substr(2, 9),
      timestamp: new Date(),
    };
    setNotifications(prev => [newNotification, ...prev.slice(0, 9)]); // Keep only last 10 notifications
  }, []);

  const removeNotification = (id: string) => {
    setNotifications(prev => prev.filter(n => n.id !== id));
  };

  const loadJobs = useCallback(async () => {
    try {
      setDataLoading(true);
      const response = await chatterSDK.jobs.listJobsApiV1JobsGet({});
      const newJobs = response.data.jobs || [];
      
      // Check for job state changes and create notifications
      newJobs.forEach(job => {
        const previousState = lastJobStates.get(job.id);
        if (previousState && previousState !== job.status) {
          addNotification({
            title: 'Job Status Update',
            message: `Job "${job.name || job.id.substring(0, 8)}" changed from ${previousState} to ${job.status}`,
            type: job.status === 'completed' ? 'success' : 
                  job.status === 'failed' ? 'error' : 
                  job.status === 'cancelled' ? 'warning' : 'info',
            jobId: job.id
          });
        }
      });
      
      // Update job states
      const newStates = new Map<string, JobStatus>();
      newJobs.forEach(job => newStates.set(job.id, job.status));
      setLastJobStates(newStates);
      
      setJobs(newJobs);
    } catch (error: any) {
      console.error('Failed to load jobs:', error);
      setError('Failed to load jobs');
    } finally {
      setDataLoading(false);
    }
  }, [lastJobStates, addNotification]);

  const loadJobStats = useCallback(async () => {
    try {
      const response = await chatterSDK.jobs.getJobStatsApiV1JobsStatsOverviewGet();
      setJobStats(response.data);
    } catch (error: any) {
      console.error('Failed to load job stats:', error);
    }
  }, []);

  const loadBackups = useCallback(async () => {
    try {
      setDataLoading(true);
      const response = await chatterSDK.dataManagement.listBackupsApiV1DataBackupsGet({});
      const items = response.data.backups || [];
      setBackups(items);
    } catch (error: any) {
      console.error('Failed to load backups:', error);
      setError('Failed to load backups');
    } finally {
      setDataLoading(false);
    }
  }, []);

  const loadPlugins = useCallback(async () => {
    try {
      const response = await chatterSDK.plugins.listPluginsApiV1PluginsGet({});
      setPlugins(response.data.plugins || []);
    } catch (error: any) {
      console.error('Failed to load plugins:', error);
    }
  }, []);

  // Load data on component mount (single fetch; no auto-refresh)
  useEffect(() => {
    loadBackups();
    loadPlugins();
    loadJobs();
    loadJobStats();
<<<<<<< HEAD
  }, [loadJobs, loadJobStats, loadBackups, loadPlugins]);

  // Focus-based light refresh (single call, no timers)
  useEffect(() => {
    const onFocus = () => {
      if (document.hidden) return;
      if (activeTab === 'jobs') {
        loadJobs();
        loadJobStats();
      } else if (activeTab === 'backups') {
        loadBackups();
      }
    };
    window.addEventListener('focus', onFocus);
    return () => window.removeEventListener('focus', onFocus);
  }, [activeTab, loadJobs, loadJobStats, loadBackups]);

  // Tamed polling for Jobs:
  // - Only when Jobs tab is active and page is visible
  // - Poll faster (15s) only while there are pending/running jobs
  // - Back off aggressively (up to 2 minutes) when no active work
  useEffect(() => {
    let timeoutId: number | undefined;
    let delay = 15000; // fast while active work exists
    const minActiveDelay = 15000;
    const minIdleDelay = 30000;
    const maxIdleDelay = 120000;

    const clear = () => {
      if (timeoutId) {
        clearTimeout(timeoutId);
        timeoutId = undefined;
      }
    };

    const schedule = (ms: number) => {
      clear();
      timeoutId = window.setTimeout(tick, ms);
    };

    const tick = async () => {
      // If not on the jobs tab or page is hidden, reschedule with idle delay to avoid hammering
      if (activeTab !== 'jobs' || document.hidden) {
        schedule(Math.max(delay, minIdleDelay));
        return;
      }

      await Promise.all([loadJobs(), loadJobStats()]);

      // Determine if there's active work
      const hasActive = jobsRef.current.some(
        j => j.status === 'pending' || j.status === 'running'
      );

      if (hasActive) {
        delay = minActiveDelay;
      } else {
        // Exponential backoff up to max when idle
        delay = Math.min(Math.max(delay * 2, minIdleDelay), maxIdleDelay);
      }

      schedule(delay);
    };

    if (activeTab === 'jobs') {
      delay = minActiveDelay;
      schedule(delay);
    }

    return clear;
  }, [activeTab, loadJobs, loadJobStats]);

  // Tamed conditional polling for Backups:
  // - Only when Backups tab is active and page is visible
  // - Only poll while there are backups not in a terminal state (completed/failed)
  // - Back off to 60s when all are terminal; stop if no in-progress items
  useEffect(() => {
    let timeoutId: number | undefined;
    const activeDelay = 15000;
    const idleDelay = 60000;

    const clear = () => {
      if (timeoutId) {
        clearTimeout(timeoutId);
        timeoutId = undefined;
      }
    };

    const schedule = (ms: number) => {
      clear();
      timeoutId = window.setTimeout(tick, ms);
    };

    const hasInProgress = () =>
      backupsRef.current.some(
        b => {
          const s = (b as any).status as string | undefined;
          return s && s !== 'completed' && s !== 'failed';
        }
      );

    const tick = async () => {
      if (activeTab !== 'backups' || document.hidden) {
        // When not visible/active, do not continue polling aggressively
        schedule(idleDelay);
        return;
      }

      // If nothing in progress, stop polling entirely to reduce traffic
      if (!hasInProgress()) {
        clear();
        return;
      }

      await loadBackups();

      // Continue while still in-progress
      if (hasInProgress()) {
        schedule(activeDelay);
      } else {
        clear();
      }
    };

    if (activeTab === 'backups' && hasInProgress()) {
      schedule(activeDelay);
    }

    return clear;
  }, [activeTab, loadBackups]);
=======
    // Intentionally run only once on mount to avoid refresh loops
    // eslint-disable-next-line react-hooks/exhaustive-deps
  }, []);
>>>>>>> 5de698c3

  // SSE Event Listeners for real-time updates
  useEffect(() => {
    if (!isConnected) return;

    // Job event listeners
    const unsubscribeJobStarted = on('job.started', (event) => {
      const jobEvent = event as JobStartedEvent;
      console.log('Job started:', jobEvent.data);
      addNotification({
        title: 'Job Started',
        message: `Job "${jobEvent.data.job_name || jobEvent.data.job_id}" has started`,
        type: 'info',
        jobId: jobEvent.data.job_id
      });
      // Refresh jobs to get latest state
      loadJobs();
      loadJobStats();
    });

    const unsubscribeJobCompleted = on('job.completed', (event) => {
      const jobEvent = event as JobCompletedEvent;
      console.log('Job completed:', jobEvent.data);
      addNotification({
        title: 'Job Completed',
        message: `Job "${jobEvent.data.job_name || jobEvent.data.job_id}" completed successfully`,
        type: 'success',
        jobId: jobEvent.data.job_id
      });
      // Refresh jobs to get latest state
      loadJobs();
      loadJobStats();
    });

    const unsubscribeJobFailed = on('job.failed', (event) => {
      const jobEvent = event as JobFailedEvent;
      console.log('Job failed:', jobEvent.data);
      addNotification({
        title: 'Job Failed',
        message: `Job "${jobEvent.data.job_name || jobEvent.data.job_id}" failed: ${jobEvent.data.error}`,
        type: 'error',
        jobId: jobEvent.data.job_id
      });
      // Refresh jobs to get latest state
      loadJobs();
      loadJobStats();
    });

    // Backup event listeners
    const unsubscribeBackupStarted = on('backup.started', (event) => {
      const backupEvent = event as BackupStartedEvent;
      console.log('Backup started:', backupEvent.data);
      addNotification({
        title: 'Backup Started',
        message: `Backup "${backupEvent.data.backup_id}" has started`,
        type: 'info'
      });
      // Refresh backups to get latest state
      loadBackups();
    });

    const unsubscribeBackupCompleted = on('backup.completed', (event) => {
      const backupEvent = event as BackupCompletedEvent;
      console.log('Backup completed:', backupEvent.data);
      addNotification({
        title: 'Backup Completed',
        message: `Backup "${backupEvent.data.backup_id}" completed successfully`,
        type: 'success'
      });
      // Refresh backups to get latest state
      loadBackups();
    });

    const unsubscribeBackupFailed = on('backup.failed', (event) => {
      const backupEvent = event as BackupFailedEvent;
      console.log('Backup failed:', backupEvent.data);
      addNotification({
        title: 'Backup Failed',
        message: `Backup "${backupEvent.data.backup_id}" failed: ${backupEvent.data.error}`,
        type: 'error'
      });
      // Refresh backups to get latest state
      loadBackups();
    });

    // Cleanup function
    return () => {
      unsubscribeJobStarted();
      unsubscribeJobCompleted();
      unsubscribeJobFailed();
      unsubscribeBackupStarted();
      unsubscribeBackupCompleted();
      unsubscribeBackupFailed();
    };
  }, [isConnected, on, addNotification, loadJobs, loadJobStats, loadBackups]);

  const handleJobAction = async (action: 'cancel', jobId: string) => {
    try {
      setLoading(true);
      setError('');
      
      switch (action) {
        case 'cancel':
          await chatterSDK.jobs.cancelJobApiV1JobsJobIdCancelPost({ jobId });
          showSnackbar('Job cancelled successfully!');
          // Manual refresh
          loadJobs();
          loadJobStats();
          break;
      }
    } catch (error: any) {
      console.error(`Error ${action} job:`, error);
      setError(error.response?.data?.detail || error.message || `Failed to ${action} job`);
    } finally {
      setLoading(false);
    }
  };

  const showSnackbar = (message: string) => {
    setSnackbarMessage(message);
    setSnackbarOpen(true);
  };

  const handleBackupDownload = async (backupId: string) => {
    try {
      setLoading(true);
      // This would typically return a download URL or stream
      showSnackbar('Backup download functionality will be available soon');
    } catch (error: any) {
      console.error('Error downloading backup:', error);
      setError('Failed to download backup');
    } finally {
      setLoading(false);
    }
  };

  const handlePluginToggle = async (pluginId: string, enabled: boolean) => {
    try {
      if (enabled) {
        await chatterSDK.plugins.enablePluginApiV1PluginsPluginIdEnablePost({ pluginId });
        showSnackbar('Plugin enabled successfully');
      } else {
        await chatterSDK.plugins.disablePluginApiV1PluginsPluginIdDisablePost({ pluginId });
        showSnackbar('Plugin disabled successfully');
      }
      loadPlugins(); // Reload to get updated status
    } catch (error: any) {
      console.error('Error toggling plugin:', error);
      setError('Failed to toggle plugin status');
    }
  };

  const openDialog = (type: 'user' | 'tool' | 'backup' | 'plugin' | 'job') => {
    setDialogType(type);
    setDialogOpen(true);
    setError(''); // Clear any existing errors
    // Reset form data
    setFormData({
      userId: '',
      email: '',
      password: '',
      role: 'user',
      serverName: '',
      serverUrl: '',
      description: '',
      backupName: '',
      includeUserData: true,
      includeDocuments: true,
      includeConfigurations: true,
      pluginUrl: '',
      // Job-specific fields
      jobName: '',
      jobFunction: '',
      jobPriority: 'normal' as const,
      jobArgs: '',
      jobKwargs: '',
      scheduleAt: '',
      maxRetries: 3,
    });
  };

  const handleFormChange = (field: string, value: any) => {
    setFormData(prev => ({ ...prev, [field]: value }));
  };

  const handleSubmit = async () => {
    try {
      setLoading(true);
      setError('');
      
      switch (dialogType) {
        case 'user':
          await chatterSDK.auth.registerApiV1AuthRegisterPost({
            userCreate: {
              username: formData.userId,
              email: formData.email,
              password: formData.password,
            }
          });
          showSnackbar('User created successfully!');
          break;
          
        case 'tool':
          await chatterSDK.toolServers.createToolServerApiV1ToolserversServersPost({
            toolServerCreate: {
              name: formData.serverName,
              display_name: formData.serverName,
              command: formData.serverUrl, // Use serverUrl as command for now
              description: formData.description,
            }
          });
          showSnackbar('Tool server created successfully!');
          break;
          
        case 'backup':
          await chatterSDK.dataManagement.createBackupApiV1DataBackupPost({
            backupRequest: {
              name: formData.backupName,
              description: formData.description,
              backup_type: 'full' as any,
              include_files: formData.includeDocuments,
            }
          });
          showSnackbar('Backup created successfully!');
          // Manual refresh
          loadBackups();
          break;
          
        case 'plugin':
          try {
            await chatterSDK.plugins.installPluginApiV1PluginsInstallPost({
              pluginInstallRequest: {
                plugin_path: formData.pluginUrl,
                enable_on_install: true,
              }
            });
            showSnackbar('Plugin installation started successfully!');
            loadPlugins(); // Reload plugins list
          } catch (pluginError: any) {
            throw new Error(pluginError.response?.data?.detail || 'Failed to install plugin');
          }
          break;
          
        case 'job':
          try {
            const jobCreateRequest: JobCreateRequest = {
              name: formData.jobName,
              function_name: formData.jobFunction,
              args: formData.jobArgs ? JSON.parse(formData.jobArgs) : [],
              kwargs: formData.jobKwargs ? JSON.parse(formData.jobKwargs) : {},
              priority: formData.jobPriority as JobPriority,
              max_retries: formData.maxRetries,
              schedule_at: formData.scheduleAt ? new Date(formData.scheduleAt).toISOString() : undefined,
            };
            
            await chatterSDK.jobs.createJobApiV1JobsPost({ jobCreateRequest });
            showSnackbar('Job created successfully!');
            addNotification({
              title: 'Job Created',
              message: `Job "${formData.jobName}" has been created and ${formData.scheduleAt ? 'scheduled' : 'queued for execution'}`,
              type: 'success'
            });
            // Manual refresh
            loadJobs();
            loadJobStats();
          } catch (jobError: any) {
            throw new Error(jobError.response?.data?.detail || 'Failed to create job');
          }
          break;
      }
      
      setDialogOpen(false);
      
      // Reset form
      setFormData({
        userId: '',
        email: '',
        password: '',
        role: 'user',
        serverName: '',
        serverUrl: '',
        description: '',
        backupName: '',
        includeUserData: true,
        includeDocuments: true,
        includeConfigurations: true,
        pluginUrl: '',
        // Job-specific fields
        jobName: '',
        jobFunction: '',
        jobPriority: 'normal' as const,
        jobArgs: '',
        jobKwargs: '',
        scheduleAt: '',
        maxRetries: 3,
      });
      
    } catch (error: any) {
      console.error('Error submitting form:', error);
      setError(error.response?.data?.detail || error.message || 'An error occurred. Please try again.');
    } finally {
      setLoading(false);
    }
  };

  const handleDeleteAction = async (type: string, id: string) => {
    if (window.confirm(`Are you sure you want to delete this ${type}?`)) {
      try {
        setLoading(true);
        setError('');
        
        switch (type) {
          case 'user':
            showSnackbar('User deletion functionality requires implementation of admin user management API');
            break;
            
          case 'tool server':
            await chatterSDK.toolServers.deleteToolServerApiV1ToolserversServersServerIdDelete({
              serverId: id
            });
            showSnackbar('Tool server deleted successfully!');
            break;
            
          case 'backup':
            try {
              showSnackbar('Backup deletion is not yet supported by the API');
            } catch (backupError: any) {
              showSnackbar('Backup deletion functionality not yet available');
            }
            break;
            
          case 'plugin':
            try {
              await chatterSDK.plugins.uninstallPluginApiV1PluginsPluginIdDelete({
                pluginId: id
              });
              showSnackbar('Plugin uninstalled successfully!');
              loadPlugins(); // Reload plugins list
            } catch (pluginError: any) {
              throw new Error(pluginError.response?.data?.detail || 'Failed to uninstall plugin');
            }
            break;
            
          case 'job':
            try {
              await chatterSDK.jobs.cancelJobApiV1JobsJobIdCancelPost({ jobId: id });
              showSnackbar('Job cancelled successfully!');
              loadJobs(); // Reload jobs list
              loadJobStats(); // Reload job stats
            } catch (jobError: any) {
              throw new Error(jobError.response?.data?.detail || 'Failed to cancel job');
            }
            break;
        }
      } catch (error: any) {
        console.error(`Error deleting ${type}:`, error);
        setError(error.response?.data?.detail || error.message || `Failed to delete ${type}`);
      } finally {
        setLoading(false);
      }
    }
  };

  const handleEditAction = async (type: string, id: string) => {
    try {
      setLoading(true);
      setError('');
      
      switch (type) {
        case 'user':
          showSnackbar('User editing functionality requires implementation of admin user management API');
          break;
          
        case 'tool server':
          showSnackbar('Tool server editing functionality would open edit dialog with current data');
          break;
          
        case 'backup':
          showSnackbar('Backup editing functionality would be implemented with backup management API');
          break;
          
        case 'plugin':
          showSnackbar('Plugin editing functionality would be implemented based on plugin architecture');
          break;
      }
    } catch (error: any) {
      console.error(`Error editing ${type}:`, error);
      setError(error.response?.data?.detail || error.message || `Failed to edit ${type}`);
    } finally {
      setLoading(false);
    }
  };

  return (
    <Box>
      <Box sx={{ display: 'flex', justifyContent: 'space-between', alignItems: 'center', mb: 3 }}>
        <Typography variant="h4" component="h1" sx={{ fontWeight: 'bold' }}>
          Administration Dashboard
        </Typography>
        <Box sx={{ display: 'flex', gap: 1 }}>
          <Button
            variant="outlined"
            startIcon={<RefreshIcon />}
            onClick={() => {
              loadBackups();
              loadPlugins();
              loadJobs();
              loadJobStats();
            }}
            disabled={loading}
          >
            Refresh
          </Button>
        </Box>
      </Box>

      {error && (
        <Alert severity="error" sx={{ mb: 3 }}>
          {error}
        </Alert>
      )}

      {/* Notifications Panel */}
      {notifications.length > 0 && (
        <Box sx={{ mb: 3 }}>
          <Typography variant="h6" sx={{ mb: 2, display: 'flex', alignItems: 'center' }}>
            <NotificationsIcon sx={{ mr: 1 }} />
            Recent Notifications ({notifications.length})
          </Typography>
          <List sx={{ maxHeight: 200, overflow: 'auto' }}>
            {notifications.map((notification) => (
              <ListItem key={notification.id} sx={{ bgcolor: 'background.paper', mb: 1, borderRadius: 1 }}>
                <ListItemText
                  primary={notification.title}
                  secondary={`${notification.message} • ${format(notification.timestamp, 'PPp')}`}
                />
                <Chip 
                  label={notification.type} 
                  color={notification.type === 'success' ? 'success' : 
                         notification.type === 'error' ? 'error' : 
                         notification.type === 'warning' ? 'warning' : 'info'} 
                  size="small" 
                  sx={{ mr: 1 }}
                />
                <IconButton 
                  size="small" 
                  onClick={() => removeNotification(notification.id)}
                  title="Dismiss"
                >
                  <CloseIcon fontSize="small" />
                </IconButton>
              </ListItem>
            ))}
          </List>
        </Box>
      )}

      <Tabs
        value={activeTab}
        onChange={(_, v) => setActiveTab(v)}
        variant="scrollable"
        scrollButtons="auto"
        sx={{ mb: 2 }}
      >
        <Tab value="backups" icon={<BackupIcon />} iconPosition="start" label="Backups" />
        <Tab value="jobs" icon={<JobIcon />} iconPosition="start" label="Background Jobs" />
        <Tab value="plugins" icon={<PluginIcon />} iconPosition="start" label="Plugins" />
        <Tab value="users" icon={<UsersIcon />} iconPosition="start" label="User Management" />
        <Tab value="tools" icon={<ToolsIcon />} iconPosition="start" label="Tool Servers" />
      </Tabs>

      {/* Backups Tab */}
      {activeTab === 'backups' && (
        <Box>
          <Box sx={{ mb: 2 }}>
            <Grid container spacing={2} alignItems="center">
              <Grid item xs={12} sm={8}>
                <Button
                  variant="contained"
                  startIcon={<BackupIcon />}
                  onClick={() => openDialog('backup')}
                  sx={{ mr: 1 }}
                >
                  Create Backup
                </Button>
                <Button
                  variant="outlined"
                  startIcon={<UploadIcon />}
                  sx={{ mr: 1 }}
                >
                  Restore Backup
                </Button>
                <Button
                  variant="outlined"
                  startIcon={<SettingsIcon />}
                  onClick={loadBackups}
                >
                  Refresh
                </Button>
              </Grid>
              <Grid item xs={12} sm={4}>
                <FormControlLabel
                  control={<Switch defaultChecked />}
                  label="Automatic Backups"
                />
              </Grid>
            </Grid>
          </Box>
          <List>
            {dataLoading ? (
              <ListItem>
                <CircularProgress size={20} sx={{ mr: 2 }} />
                <ListItemText primary="Loading backups..." />
              </ListItem>
            ) : backups.length === 0 ? (
              <ListItem>
                <ListItemText 
                  primary="No backups found" 
                  secondary="Create your first backup to get started"
                />
              </ListItem>
            ) : (
              backups.map((backup) => (
                <ListItem key={backup.id}>
                  <ListItemText
                    primary={backup.name || `Backup ${backup.id?.substring(0, 8)}`}
                    secondary={`Type: ${backup.backup_type} | Status: ${backup.status} | Created: ${backup.created_at ? format(new Date(backup.created_at), 'PPp') : 'Unknown'}`}
                  />
                  <ListItemSecondaryAction>
                    <IconButton 
                      edge="end" 
                      onClick={() => handleBackupDownload(backup.id)}
                      disabled={backup.status !== 'completed'}
                    >
                      <DownloadIcon />
                    </IconButton>
                    <IconButton edge="end" onClick={() => handleDeleteAction('backup', backup.id)}>
                      <DeleteIcon />
                    </IconButton>
                  </ListItemSecondaryAction>
                </ListItem>
              ))
            )}
          </List>
        </Box>
      )}

      {/* Jobs Tab */}
      {activeTab === 'jobs' && (
        <Box>
          <Box sx={{ mb: 2 }}>
            <Grid container spacing={2} alignItems="center">
              <Grid item xs={12} sm={6}>
                <Button
                  variant="contained"
                  startIcon={<AddIcon />}
                  onClick={() => openDialog('job')}
                  sx={{ mr: 1 }}
                >
                  Create Job
                </Button>
                <Button
                  variant="outlined"
                  startIcon={<SettingsIcon />}
                  onClick={loadJobs}
                >
                  Refresh
                </Button>
              </Grid>
              <Grid item xs={12} sm={6}>
                {jobStats && (
                  <Box sx={{ textAlign: 'right' }}>
                    <Typography variant="body2" color="text.secondary">
                      Total: {jobStats.total_jobs} | Pending: {jobStats.pending_jobs} | Running: {jobStats.running_jobs}
                    </Typography>
                  </Box>
                )}
              </Grid>
            </Grid>
          </Box>
          <List>
            {dataLoading ? (
              <ListItem>
                <CircularProgress size={20} sx={{ mr: 2 }} />
                <ListItemText primary="Loading jobs..." />
              </ListItem>
            ) : jobs.length === 0 ? (
              <ListItem>
                <ListItemText 
                  primary="No jobs found" 
                  secondary="Create your first job to get started"
                />
              </ListItem>
            ) : (
              jobs.map((job) => {
                const getStatusColor = (status: JobStatus) => {
                  switch (status) {
                    case 'running': return 'success';
                    case 'pending': return 'warning';
                    case 'completed': return 'info';
                    case 'failed': return 'error';
                    case 'cancelled': return 'default';
                    default: return 'default';
                  }
                };

                const getSecondaryText = () => {
                  const parts: string[] = [];
                  if (job.function_name) parts.push(`Function: ${job.function_name}`);
                  if (job.priority) parts.push(`Priority: ${job.priority}`);
                  if (job.progress !== undefined) parts.push(`Progress: ${job.progress}%`);
                  if (job.created_at) parts.push(`Created: ${format(new Date(job.created_at), 'PPp')}`);
                  return parts.join(' | ');
                };

                return (
                  <ListItem key={job.id}>
                    <ListItemText
                      primary={job.name || `Job ${job.id.substring(0, 8)}`}
                      secondary={getSecondaryText()}
                    />
                    <Chip 
                      label={job.status} 
                      color={getStatusColor(job.status)} 
                      size="small" 
                      sx={{ mr: 1 }}
                    />
                    <ListItemSecondaryAction>
                      {(job.status === 'pending' || job.status === 'running') && (
                        <IconButton 
                          edge="end" 
                          onClick={() => handleJobAction('cancel', job.id)}
                          title="Cancel Job"
                        >
                          <DeleteIcon />
                        </IconButton>
                      )}
                    </ListItemSecondaryAction>
                  </ListItem>
                );
              })
            )}
          </List>
        </Box>
      )}

      {/* Plugins Tab */}
      {activeTab === 'plugins' && (
        <Box>
          <Box sx={{ mb: 2 }}>
            <Button
              variant="contained"
              startIcon={<AddIcon />}
              onClick={() => openDialog('plugin')}
            >
              Install Plugin
            </Button>
          </Box>
          <List>
            {plugins.length === 0 ? (
              <ListItem>
                <ListItemText 
                  primary="No plugins installed" 
                  secondary="Install plugins to extend functionality"
                />
              </ListItem>
            ) : (
              plugins.map((plugin) => (
                <ListItem key={plugin.id}>
                  <ListItemIcon>
                    <PluginIcon />
                  </ListItemIcon>
                  <ListItemText
                    primary={plugin.name || 'Unknown Plugin'}
                    secondary={`Version ${plugin.version || 'Unknown'} | ${plugin.enabled ? 'Enabled' : 'Disabled'} | ${plugin.description || 'No description'}`}
                  />
                  <ListItemSecondaryAction>
                    <Switch 
                      checked={plugin.enabled || false}
                      onChange={(e) => handlePluginToggle(plugin.id, e.target.checked)}
                    />
                    <IconButton edge="end">
                      <SettingsIcon />
                    </IconButton>
                  </ListItemSecondaryAction>
                </ListItem>
              ))
            )}
          </List>
        </Box>
      )}

      {/* Users Tab */}
      {activeTab === 'users' && (
        <Box>
          <Box sx={{ mb: 2 }}>
            <Button
              variant="contained"
              startIcon={<AddIcon />}
              onClick={() => openDialog('user')}
            >
              Add User
            </Button>
          </Box>
          <List>
            <ListItem>
              <ListItemText
                primary="admin@chatter.ai"
                secondary="Role: Administrator | Last login: 2 hours ago | Status: Active"
              />
              <ListItemSecondaryAction>
                <IconButton edge="end" onClick={() => handleEditAction('user', 'admin@chatter.ai')}>
                  <EditIcon />
                </IconButton>
                <IconButton edge="end" onClick={() => handleDeleteAction('user', 'admin@chatter.ai')}>
                  <DeleteIcon />
                </IconButton>
              </ListItemSecondaryAction>
            </ListItem>
            <ListItem>
              <ListItemText
                primary="user@example.com"
                secondary="Role: User | Last login: 1 day ago | Status: Active"
              />
              <ListItemSecondaryAction>
                <IconButton edge="end" onClick={() => handleEditAction('user', 'user@example.com')}>
                  <EditIcon />
                </IconButton>
                <IconButton edge="end" onClick={() => handleDeleteAction('user', 'user@example.com')}>
                  <DeleteIcon />
                </IconButton>
              </ListItemSecondaryAction>
            </ListItem>
          </List>
        </Box>
      )}

      {/* Tools Tab */}
      {activeTab === 'tools' && (
        <Box>
          <Box sx={{ mb: 2 }}>
            <Button
              variant="contained"
              startIcon={<AddIcon />}
              onClick={() => openDialog('tool')}
            >
              Add Tool Server
            </Button>
          </Box>
          <List>
            <ListItem>
              <ListItemText
                primary="File Operations Server"
                secondary="URL: http://localhost:3000 | Status: Connected | Tools: 8"
              />
              <Chip label="Connected" color="success" size="small" sx={{ mr: 1 }} />
              <ListItemSecondaryAction>
                <IconButton edge="end" sx={{ mr: 1 }} onClick={() => handleEditAction('tool server', 'file-ops')}>
                  <SettingsIcon />
                </IconButton>
                <IconButton edge="end" onClick={() => handleDeleteAction('tool server', 'file-ops')}>
                  <DeleteIcon />
                </IconButton>
              </ListItemSecondaryAction>
            </ListItem>
            <ListItem>
              <ListItemText
                primary="Web Search Server"
                secondary="URL: http://localhost:3001 | Status: Disconnected | Tools: 4"
              />
              <Chip label="Disconnected" color="error" size="small" sx={{ mr: 1 }} />
              <ListItemSecondaryAction>
                <IconButton edge="end" sx={{ mr: 1 }} onClick={() => handleEditAction('tool server', 'web-search')}>
                  <SettingsIcon />
                </IconButton>
                <IconButton edge="end" onClick={() => handleDeleteAction('tool server', 'web-search')}>
                  <DeleteIcon />
                </IconButton>
              </ListItemSecondaryAction>
            </ListItem>
          </List>
        </Box>
      )}

      {/* Generic Dialog for Adding/Editing */}
      <Dialog open={dialogOpen} onClose={() => setDialogOpen(false)} maxWidth="sm" fullWidth>
        <DialogTitle>
          {dialogType === 'user' && 'Add New User'}
          {dialogType === 'tool' && 'Add Tool Server'}
          {dialogType === 'backup' && 'Create Backup'}
          {dialogType === 'plugin' && 'Install Plugin'}
          {dialogType === 'job' && 'Create New Job'}
        </DialogTitle>
        <DialogContent>
          {dialogType === 'user' && (
            <Box sx={{ mt: 2 }}>
              <TextField
                fullWidth
                label="User ID"
                margin="normal"
                placeholder="username"
                helperText="Unique username for the user"
                value={formData.userId}
                onChange={(e) => handleFormChange('userId', e.target.value)}
              />
              <TextField
                fullWidth
                label="Email"
                margin="normal"
                type="email"
                placeholder="user@example.com"
                value={formData.email}
                onChange={(e) => handleFormChange('email', e.target.value)}
              />
              <TextField
                fullWidth
                label="Password"
                margin="normal"
                type="password"
                value={formData.password}
                onChange={(e) => handleFormChange('password', e.target.value)}
              />
              <TextField
                fullWidth
                label="Role"
                margin="normal"
                select
                SelectProps={{ native: true }}
                value={formData.role}
                onChange={(e) => handleFormChange('role', e.target.value)}
              >
                <option value="user">User</option>
                <option value="admin">Administrator</option>
              </TextField>
            </Box>
          )}
          {dialogType === 'tool' && (
            <Box sx={{ mt: 2 }}>
              <TextField
                fullWidth
                label="Server Name"
                margin="normal"
                placeholder="My Tool Server"
                value={formData.serverName}
                onChange={(e) => handleFormChange('serverName', e.target.value)}
              />
              <TextField
                fullWidth
                label="Server URL"
                margin="normal"
                placeholder="http://localhost:3000"
                value={formData.serverUrl}
                onChange={(e) => handleFormChange('serverUrl', e.target.value)}
              />
              <TextField
                fullWidth
                label="Description"
                margin="normal"
                multiline
                rows={3}
                placeholder="Description of the tool server capabilities"
                value={formData.description}
                onChange={(e) => handleFormChange('description', e.target.value)}
              />
            </Box>
          )}
          {dialogType === 'backup' && (
            <Box sx={{ mt: 2 }}>
              <TextField
                fullWidth
                label="Backup Name"
                margin="normal"
                placeholder="Manual Backup - 2024-01-15"
                value={formData.backupName}
                onChange={(e) => handleFormChange('backupName', e.target.value)}
              />
              <FormControlLabel
                control={
                  <Switch 
                    checked={formData.includeUserData}
                    onChange={(e) => handleFormChange('includeUserData', e.target.checked)}
                  />
                }
                label="Include user data"
              />
              <FormControlLabel
                control={
                  <Switch 
                    checked={formData.includeDocuments}
                    onChange={(e) => handleFormChange('includeDocuments', e.target.checked)}
                  />
                }
                label="Include documents"
              />
              <FormControlLabel
                control={
                  <Switch 
                    checked={formData.includeConfigurations}
                    onChange={(e) => handleFormChange('includeConfigurations', e.target.checked)}
                  />
                }
                label="Include configurations"
              />
            </Box>
          )}
          {dialogType === 'plugin' && (
            <Box sx={{ mt: 2 }}>
              <TextField
                fullWidth
                label="Plugin URL or File"
                margin="normal"
                placeholder="https://plugins.chatter.ai/awesome-plugin.zip"
                value={formData.pluginUrl}
                onChange={(e) => handleFormChange('pluginUrl', e.target.value)}
              />
              <Typography variant="body2" sx={{ mt: 2, mb: 1 }}>
                Or upload plugin file:
              </Typography>
              <Button variant="outlined" component="label">
                Choose File
                <input type="file" hidden accept=".zip,.tar.gz" />
              </Button>
            </Box>
          )}

          {dialogType === 'job' && (
            <Box sx={{ mt: 2 }}>
              <TextField
                fullWidth
                label="Job Name"
                margin="normal"
                placeholder="Document Processing Job"
                required
                value={formData.jobName}
                onChange={(e) => handleFormChange('jobName', e.target.value)}
              />
              <TextField
                fullWidth
                label="Function Name"
                margin="normal"
                placeholder="document_processing"
                required
                helperText="Available functions: document_processing, conversation_summarization, vector_store_maintenance, data_export, data_backup"
                value={formData.jobFunction}
                onChange={(e) => handleFormChange('jobFunction', e.target.value)}
              />
              <TextField
                fullWidth
                select
                label="Priority"
                margin="normal"
                value={formData.jobPriority}
                onChange={(e) => handleFormChange('jobPriority', e.target.value)}
                SelectProps={{ native: true }}
              >
                <option value="low">Low</option>
                <option value="normal">Normal</option>
                <option value="high">High</option>
                <option value="critical">Critical</option>
              </TextField>
              <TextField
                fullWidth
                label="Arguments (JSON Array)"
                margin="normal"
                placeholder='["arg1", "arg2"]'
                multiline
                rows={2}
                helperText="Arguments as JSON array, e.g., ['document_id', 'extract_text']"
                value={formData.jobArgs}
                onChange={(e) => handleFormChange('jobArgs', e.target.value)}
              />
              <TextField
                fullWidth
                label="Keyword Arguments (JSON Object)"
                margin="normal"
                placeholder='{"key": "value"}'
                multiline
                rows={2}
                helperText="Keyword arguments as JSON object, e.g., {'timeout': 3600}"
                value={formData.jobKwargs}
                onChange={(e) => handleFormChange('jobKwargs', e.target.value)}
              />
              <TextField
                fullWidth
                label="Schedule At (Optional)"
                margin="normal"
                type="datetime-local"
                helperText="Leave empty to run immediately, or schedule for later"
                value={formData.scheduleAt}
                onChange={(e) => handleFormChange('scheduleAt', e.target.value)}
                InputLabelProps={{ shrink: true }}
              />
              <TextField
                fullWidth
                label="Max Retries"
                margin="normal"
                type="number"
                value={formData.maxRetries}
                onChange={(e) => handleFormChange('maxRetries', parseInt(e.target.value) || 0)}
                inputProps={{ min: 0, max: 10 }}
              />
            </Box>
          )}
        </DialogContent>
        <DialogActions>
          <Button onClick={() => setDialogOpen(false)} disabled={loading}>
            Cancel
          </Button>
          <Button variant="contained" onClick={handleSubmit} disabled={loading}>
            {loading ? 'Processing...' : (dialogType === 'backup' ? 'Create' : 'Add')}
          </Button>
        </DialogActions>
      </Dialog>

      {/* Success/Info Snackbar */}
      <Snackbar
        open={snackbarOpen}
        autoHideDuration={6000}
        onClose={() => setSnackbarOpen(false)}
        message={snackbarMessage}
      />
    </Box>
  );
};

export default AdministrationPage;<|MERGE_RESOLUTION|>--- conflicted
+++ resolved
@@ -186,142 +186,9 @@
     loadPlugins();
     loadJobs();
     loadJobStats();
-<<<<<<< HEAD
-  }, [loadJobs, loadJobStats, loadBackups, loadPlugins]);
-
-  // Focus-based light refresh (single call, no timers)
-  useEffect(() => {
-    const onFocus = () => {
-      if (document.hidden) return;
-      if (activeTab === 'jobs') {
-        loadJobs();
-        loadJobStats();
-      } else if (activeTab === 'backups') {
-        loadBackups();
-      }
-    };
-    window.addEventListener('focus', onFocus);
-    return () => window.removeEventListener('focus', onFocus);
-  }, [activeTab, loadJobs, loadJobStats, loadBackups]);
-
-  // Tamed polling for Jobs:
-  // - Only when Jobs tab is active and page is visible
-  // - Poll faster (15s) only while there are pending/running jobs
-  // - Back off aggressively (up to 2 minutes) when no active work
-  useEffect(() => {
-    let timeoutId: number | undefined;
-    let delay = 15000; // fast while active work exists
-    const minActiveDelay = 15000;
-    const minIdleDelay = 30000;
-    const maxIdleDelay = 120000;
-
-    const clear = () => {
-      if (timeoutId) {
-        clearTimeout(timeoutId);
-        timeoutId = undefined;
-      }
-    };
-
-    const schedule = (ms: number) => {
-      clear();
-      timeoutId = window.setTimeout(tick, ms);
-    };
-
-    const tick = async () => {
-      // If not on the jobs tab or page is hidden, reschedule with idle delay to avoid hammering
-      if (activeTab !== 'jobs' || document.hidden) {
-        schedule(Math.max(delay, minIdleDelay));
-        return;
-      }
-
-      await Promise.all([loadJobs(), loadJobStats()]);
-
-      // Determine if there's active work
-      const hasActive = jobsRef.current.some(
-        j => j.status === 'pending' || j.status === 'running'
-      );
-
-      if (hasActive) {
-        delay = minActiveDelay;
-      } else {
-        // Exponential backoff up to max when idle
-        delay = Math.min(Math.max(delay * 2, minIdleDelay), maxIdleDelay);
-      }
-
-      schedule(delay);
-    };
-
-    if (activeTab === 'jobs') {
-      delay = minActiveDelay;
-      schedule(delay);
-    }
-
-    return clear;
-  }, [activeTab, loadJobs, loadJobStats]);
-
-  // Tamed conditional polling for Backups:
-  // - Only when Backups tab is active and page is visible
-  // - Only poll while there are backups not in a terminal state (completed/failed)
-  // - Back off to 60s when all are terminal; stop if no in-progress items
-  useEffect(() => {
-    let timeoutId: number | undefined;
-    const activeDelay = 15000;
-    const idleDelay = 60000;
-
-    const clear = () => {
-      if (timeoutId) {
-        clearTimeout(timeoutId);
-        timeoutId = undefined;
-      }
-    };
-
-    const schedule = (ms: number) => {
-      clear();
-      timeoutId = window.setTimeout(tick, ms);
-    };
-
-    const hasInProgress = () =>
-      backupsRef.current.some(
-        b => {
-          const s = (b as any).status as string | undefined;
-          return s && s !== 'completed' && s !== 'failed';
-        }
-      );
-
-    const tick = async () => {
-      if (activeTab !== 'backups' || document.hidden) {
-        // When not visible/active, do not continue polling aggressively
-        schedule(idleDelay);
-        return;
-      }
-
-      // If nothing in progress, stop polling entirely to reduce traffic
-      if (!hasInProgress()) {
-        clear();
-        return;
-      }
-
-      await loadBackups();
-
-      // Continue while still in-progress
-      if (hasInProgress()) {
-        schedule(activeDelay);
-      } else {
-        clear();
-      }
-    };
-
-    if (activeTab === 'backups' && hasInProgress()) {
-      schedule(activeDelay);
-    }
-
-    return clear;
-  }, [activeTab, loadBackups]);
-=======
     // Intentionally run only once on mount to avoid refresh loops
     // eslint-disable-next-line react-hooks/exhaustive-deps
   }, []);
->>>>>>> 5de698c3
 
   // SSE Event Listeners for real-time updates
   useEffect(() => {
