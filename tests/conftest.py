--- conflicted
+++ resolved
@@ -216,23 +216,8 @@
     # Create async engine for SQLite
     engine = create_async_engine(
         db_url,
-<<<<<<< HEAD
-        echo=False,  # Set to True for SQL query debugging
-        poolclass=NullPool,  # Use NullPool to avoid connection reuse across event loops
-        pool_pre_ping=False,  # Disable pre-ping for NullPool
-        # Additional asyncpg-specific settings to avoid event loop issues
-        connect_args={
-            "server_settings": {
-                "jit": "off",  # Disable JIT for tests
-            },
-            # Ensure connection timeout settings
-            "command_timeout": 5,
-            #"connection_timeout": 10,
-        },
-=======
         echo=False,
         poolclass=NullPool,  # Use NullPool to avoid connection reuse
->>>>>>> 875a2a9e
     )
     
     # Create all tables
